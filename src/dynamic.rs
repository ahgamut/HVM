--- conflicted
+++ resolved
@@ -154,19 +154,11 @@
   let stricts = dynfun.redex.clone();
 
   let rewriter: rt::Rewriter = Box::new(move |mem, host, term| {
-<<<<<<< HEAD
-
-    // For each argument, if it is redexand a PAR, apply the cal_par rule
-    for i in 0 .. dynfun.redex.len() as u64 {
-      if dynfun.redex[i as usize] && rt::get_tag(rt::ask_arg(mem,term,i)) == rt::PAR {
-        rt::cal_par(mem, host, term, rt::ask_arg(mem,term,i), i as u64);
-=======
     // For each argument, if it is a redex and a PAR, apply the cal_par rule
     for (i, redex) in dynfun.redex.iter().enumerate() {
       let i = i as u64;
       if *redex && rt::get_tag(rt::ask_arg(mem, term, i)) == rt::PAR {
         rt::cal_par(mem, host, term, rt::ask_arg(mem, term, i), i);
->>>>>>> 6787124f
         return true;
       }
     }
