--- conflicted
+++ resolved
@@ -1,29 +1,9 @@
-<<<<<<< HEAD
+n = 42 :: Int
+
 fib :: Int -> Int
 fib 0 = 0
 fib 1 = 1
 fib n = fib (n - 1) + fib (n - 2)
 
 main :: IO ()
-main = print (fib 42)
-=======
-n = 10 :: Int
-xFib :: Int -> Int -> Int
-xFib 0 z = z
-xFib 1 z = z + 1
-xFib n z = xFib (n - 1) z + xFib (n - 2) z
-
-main :: IO ()
-main = print
-  (
-    xFib 30 0,
-    xFib 30 1,
-    
-    xFib 30 2,
-    xFib 30 3,
-    xFib 30 4,
-    xFib 30 5,
-    xFib 30 6,
-    xFib 30 7
-  )
->>>>>>> 693c790c
+main = print (fib n)